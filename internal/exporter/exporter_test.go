--- conflicted
+++ resolved
@@ -135,12 +135,9 @@
 			mixed:       1,
 			reserved:    1,
 		},
-<<<<<<< HEAD
 		Reason:          "",
 		ReasonSetByUser: "",
 		ReasonChangedAt: 0,
-=======
->>>>>>> d694c31a
 	}, slurmData.nodes["kind-worker3"])
 	assert.Equal(t, NodeStates{allocated: 1, completing: 1, down: 1, drain: 1, err: 1, idle: 1, maintenance: 1, mixed: 1, reserved: 1}, slurmData.nodestates)
 }
@@ -252,11 +249,7 @@
 		numMetric++
 	}
 	assert.NotNil(t, metric)
-<<<<<<< HEAD
 	assert.Equal(t, 80, numMetric)
-=======
-	assert.Equal(t, 68, numMetric)
->>>>>>> d694c31a
 }
 
 // TestDescribe will test the Prometheus Describe method that implements
@@ -279,11 +272,7 @@
 		assert.NotNil(t, desc)
 	}
 	assert.NotNil(t, desc)
-<<<<<<< HEAD
 	assert.Equal(t, 39, numDesc)
-=======
-	assert.Equal(t, 35, numDesc)
->>>>>>> d694c31a
 }
 
 // TestNewSlurmCollector will test that NewSlurmCollector
